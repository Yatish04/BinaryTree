--- conflicted
+++ resolved
@@ -50,10 +50,7 @@
         d += tmp * tmp
     return sqrt(d)
 
-<<<<<<< HEAD
-=======
-
->>>>>>> a58c22a9
+
 cdef inline DTYPE_t euclidean_rdist(DTYPE_t[:, ::1] X1, ITYPE_t i1,
                                     DTYPE_t[:, ::1] X2, ITYPE_t i2):
     cdef DTYPE_t tmp, d=0
@@ -62,10 +59,7 @@
         d += tmp * tmp
     return d
 
-<<<<<<< HEAD
-=======
-
->>>>>>> a58c22a9
+
 cdef DTYPE_t[:, ::1] euclidean_cdist(DTYPE_t[:, ::1] X, DTYPE_t[:, ::1] Y):
     if X.shape[1] != Y.shape[1]:
         raise ValueError('X and Y must have the same second dimension')
